--- conflicted
+++ resolved
@@ -223,19 +223,13 @@
         return self.name
 
     def __repr__(self):
-<<<<<<< HEAD
         return "<Node %s (%s) error=%s connected=%s online=%s>" % (
-            self.name, self.description, self.is_error, self.is_connected,
-            self.is_online)
-=======
-        return "<Node %s (%s) error=%s connected=%s online=%s" % (
             self.name,
             self.description,
             self.is_error,
             self.is_connected,
             self.is_online,
         )
->>>>>>> b390cc8c
 
 
 class StateInfo(Node):
